--- conflicted
+++ resolved
@@ -31,10 +31,10 @@
 
 func (s *Source) PlotDependencyTree(projectID int) error {
 
-<<<<<<< HEAD
 	if Debug {
 		log.Printf("DEBUG: Plotting tree for project %d", projectID)
-=======
+	}
+
 	// Get the project and empty graph
 	g := graphviz.New()
 	graph, err := g.Graph()
@@ -42,26 +42,6 @@
 		return fmt.Errorf("failed to create graph: %w", err)
 	}
 
-	p, _, err := s.gitlabClient.Projects.GetProject(projectID, nil)
-	if err != nil {
-		return fmt.Errorf("failed to get project: %w", err)
->>>>>>> 9810e3d1
-	}
-	log.Printf("processing project at %s", p.WebURL)
-
-<<<<<<< HEAD
-	// Get the project and empty graph
-	g := graphviz.New()
-	graph, err := g.Graph()
-=======
-	rootNodeName := fmt.Sprintf("Project:%s:%s", p.Name, "*")
-	rootNode, err := graph.CreateNode(rootNodeName)
->>>>>>> 9810e3d1
-	if err != nil {
-		log.Printf("failed to create node %s", err)
-	}
-
-<<<<<<< HEAD
 	p, _, err := s.gitlabClient.Projects.GetProject(projectID, nil)
 	if err != nil {
 		return fmt.Errorf("failed to get project: %w", err)
@@ -74,8 +54,6 @@
 		log.Printf("failed to create node %s", err)
 	}
 
-=======
->>>>>>> 9810e3d1
 	// Parse the pipeline yaml file and start the recursion on each of the sub-files
 	s.populateGraph(graph, rootNode, p.ID, gitlabCIFile)
 
@@ -86,40 +64,13 @@
 	return nil
 }
 
-<<<<<<< HEAD
-
 func (s *Source) populateGraph(graph *cgraph.Graph, parentNode *cgraph.Node, projectIDorURL interface{}, fileName string) error {
+	var err error
 
 	if Debug {
 		log.Printf("DEBUG: Populating graph for parent %s on project %s with file %s", parentNode.Name(), projectIDorURL, fileName)
 	}
-
-	var err error
-
-	// First lets get the file we've been asked to process and get its includes
-	p, _, err := s.gitlabClient.Projects.GetProject(projectIDorURL, nil)
-	if err != nil {
-		return fmt.Errorf("failed to get project: %w", err)
-	}
-	file, err := s.getRawFileFromProject(projectIDorURL, fileName, p.DefaultBranch)
-	if err != nil {
-		return fmt.Errorf("failed to get file %s: %w", gitlabCIFile, err)
-	}
-
-	includes, err := s.parseIncludes(file)
-	if err != nil {
-		return fmt.Errorf("failed to parse includes for %d: %w", projectIDorURL, err)
-	}
-
-	// Now we create the nodes for each of the included projects and included files
-	for _, includedProject := range includes {
-		log.Printf("found included project %s:%s", includedProject.Project, includedProject.Ref)	
-		
-=======
-func (s *Source) populateGraph(graph *cgraph.Graph, parentNode *cgraph.Node, projectIDorURL interface{}, fileName string) error {
-
-	var err error
-
+	
 	// First lets get the file we've been asked to process and get its includes
 	p, _, err := s.gitlabClient.Projects.GetProject(projectIDorURL, nil)
 	if err != nil {
@@ -140,15 +91,12 @@
 	for _, includedProject := range includes {
 		log.Printf("found included project %s:%s", includedProject.Project, includedProject.Ref)
 
->>>>>>> 9810e3d1
 		// Create project node
 		templateNode, err := graph.CreateNode("Template:" + includedProject.Project + ":" + includedProject.Ref)
 		if err != nil {
 			log.Printf("failed to create file node: %s", err)
 		}
 		templateNode.SetFillColor("lightblue")
-
-<<<<<<< HEAD
 
 		// Create file nodes
 		for _, includedFile := range includedProject.Files {
@@ -173,29 +121,6 @@
 			}
 			fileEdge.SetLabel("includes")
 			
-=======
-		// Create file nodes
-		for _, includedFile := range includedProject.Files {
-			log.Printf("found included file %s", includedFile)
-
-			fileNode, err := graph.CreateNode("File:" + includedFile)
-			if err != nil {
-				log.Printf("failed to create file node: %s", err)
-			}
-			fileNode.SetFillColor("lightgreen")
-			fileNode.SetStyle("dotted")
-
-			_, err = graph.CreateEdge("file", fileNode, templateNode)
-			if err != nil {
-				log.Printf("failed to create file edge: %s", err)
-			}
-
-			_, err = graph.CreateEdge("file", parentNode, fileNode)
-			if err != nil {
-				log.Printf("failed to create file edge: %s", err)
-			}
-
->>>>>>> 9810e3d1
 			// Now recurse downward to do the same again for this file
 			s.populateGraph(graph, fileNode, includedProject.Project, includedFile)
 
@@ -203,8 +128,4 @@
 	}
 
 	return nil
-<<<<<<< HEAD
-}
-=======
-}
->>>>>>> 9810e3d1
+}